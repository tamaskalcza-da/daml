// Copyright (c) 2019 Digital Asset (Switzerland) GmbH and/or its affiliates. All rights reserved.
// SPDX-License-Identifier: Apache-2.0

// .proto representation of the first version of the DAML-LF language,
// as specified by
// <https://github.com/digital-asset/daml/blob/master/daml-lf/spec/daml-lf-1.rst>.
//
// A few notes:
//
// * We generally "compress" structures that are often repeated, such as
//   application, let bindings, abstractions, etc.. In the Haskell / Scala
//   AST we probably will use the normal binary forms.
// * We generally never "newtype" strings, even if it might be good in
//   the actual AST. This is to keep the message structure relatively flat
//   and light.


// Minor version history (to be officialized in the spec):
// * 0 (somewhen in December 2018): initial version
// * 1 -- 2019-01-10: Add Optional type
//     -- 2019-01-27: Add <, <=, =>, > for Party
//     -- 2019-01-29: Add PrimType.ARROW
// * 2 -- 2019-03-18: Add BuiltinFunction.{SHA256_TEXT, TO_TEXT_PARTY, FROM_TEXT_PARTY}
//     -- 2019-03-18: Add flexible controllers (change scoping of controller expressions)
// * 3 -- 2019-03-25: Add contract keys
//     -- 2019-03-27: Add Map type
// * 4 -- 2019-05-15: Add complex contract keys
// * 5 -- 2019-05-22: Relax serializability constraints for contract ids
//        2019-05-23: Add BuiltinFunction.COERCE_CONTRACT_ID
//        2019-05-24: Make actors in exercise optional
// * 6 -- 2019-05-27: Add enum type.
//        2019-06-04: Add BuiltinFunction.{TEXT_FROM_CODE_POINTS, TEXT_TO_CODE_POINTS}
//        2019-06-12: Add Package.interned_package_ids and PackageRef.interned_id
//        2019-07-04: Transaction submitters must be in contract key maintainers when looking up. See #1866.
// * dev (special staging area for the next version to be released)
//        2019-07-04: no change yet.

syntax = "proto3";
package daml_lf_1;

option java_package = "com.digitalasset.daml_lf";
option csharp_namespace = "Com.DigitalAsset.Daml_lf.DamlLf1";

// Canonical encoding in one-ofs for cases that carry no meaningful
// values.
message Unit {}

// Package reference
message PackageRef {
  oneof Sum {

    // Reference to the package of which the package this reference
    // belongs.
    Unit self = 1;

    // A `Package identifier` for an imported Package.
    // A ascii7 lowercase hex-encoded package identifier. This refers
    // to the DAML LF Archive Hash.
    string package_id = 2;

    // An index into `interned_package_ids` of the Package containing
    // this reference.
    uint64 interned_id = 3; /* Available since version 1.6 */
  }
}

// A `name`, e.g. Util.Either.isLeft
message DottedName {

  // *Must be a non-empty list of a valid identifiers*
  repeated string segments = 1;

}

// A fully qualified module reference
message ModuleRef {

  // package where the module is defined.
  PackageRef package_ref = 1;

  // module name
  oneof Sum {
    DottedName module_name = 2;
    uint64 interned_id = 3; // available since version 1.dev
  }

}

// A fully qualified reference to a type constructor name.
message TypeConName {

  // Module where the type is defined.
  ModuleRef module = 1;

  // type constructor name.
  DottedName name = 2;

}

// A fully qualified reference to a value definition.
message ValName {

  // Module where the value is defined
  ModuleRef module = 1;

  // value name.
  repeated string name = 2;
}

// A field name definition in a record or a variant associated with a type.
message FieldWithType {

  // Name of the field .
  // *Must be a valid identifier*
  string field = 1;

  // Type associated
  Type type = 2;
}

// Binder associated with a type.
message VarWithType {

  // Name of the bound expression variable.
  // *Must be a valid identifier*
  string var = 1;

  // Type of the bound variable
  Type type = 2;
}

// Type binder associated with a kind.
message TypeVarWithKind {
  // Name of the bound expression variable
  // *Must be a valid identifier*
  string var = 1;
  // Kind of the bound variable
  Kind kind = 2;
}

// A field in a record with its value.
message FieldWithExpr {
  // Name of the field
  // *Must be a valid identifier*
  string field = 1;
  // Value of the field
  Expr expr  = 2;
}

// A binding of a typed binder to an expression
message Binding {
  // The binder (expression variable and type)
  VarWithType binder = 1;
  // The value to which the variable is bound.
  Expr bound = 2;
}

// Kinds
message Kind {

  // The kind of polimorphic type.
  message Arrow {
    // parameter of the kind
    // *Must be non-empty*
    repeated Kind params = 1;
    Kind result = 2;
  }

  oneof Sum {
    // Kind of monomorphic type.
    Unit star = 1;
    // King of polymorphic type.
    Arrow arrow = 2;
  }
}

// Builtin primitive types
enum PrimType {
  // Builtin type 'Unit'
  UNIT = 0;

  // Builtin type 'Bool'
  BOOL = 1;

  // Builtin type 'Int64'
  INT64 = 2;

  // Builtin type 'Int64'
  DECIMAL = 3;

  // CHAR = 4; // we have removed this in favor of TEXT for everything text related.

  // Builtin type 'Text'
  TEXT = 5;

  // Builtin type 'Timestamp'
  TIMESTAMP = 6;

  // RELTIME = 7; // we removed this in favor of INT64.

  // Builtin tpe 'Party'
  PARTY = 8;

  // Builtin type 'List'
  LIST = 9;

  // Builtin type 'Update'
  UPDATE = 10;

  // Builtin type 'Scenatrio'
  SCENARIO = 11;

  // Builtin type 'Date'
  DATE = 12;

  // Builtin type 'ContractId'
  CONTRACT_ID = 13;

  // Builtin type 'Optional'
  // *Available since version 1.1*
  OPTIONAL = 14;

  // Builtin type `TArrow`
  // *Available since version 1.1*
  ARROW = 15;

  // Builtin type 'TMap`
  // *Available since version 1.3*
  MAP = 16;

}

// Types
message Type {

  // Possibly applied type variable 'TyVar'
  message Var {

    // Name of the variable.
    // *Must be a valid identifier*
    string var = 1;

    // Types to which the variable is applied
    repeated Type args = 2;
  }

  // Possibly applied type constructor 'TyCon'
  message Con {

    // Name of the type constructor name
    TypeConName tycon = 1;

    // Type to which the constructor name is applied.
    repeated Type args = 2;
  }

  // Possibly applied builtin types
  message Prim {

    // Builtin type
    // FixMe: Rename
    PrimType prim = 1;

    // Types to which the builtin type is applied.
    repeated Type args = 2;
  }

  // n-ary function type
  // *Available until version 1.2*
  message Fun {
    // type of the arguments
    // *Must be non-empty*
    repeated Type params = 1;
    // type of the result
    Type result = 2;
  }

  // Universal quantification 'TyForAll'
  message Forall {
    // binders of the quantification
    // *Must be non-empty*
    repeated TypeVarWithKind vars = 1;
    // Body of the quantification
    Type body = 2;
  }

  // Tuple type
  message Tuple{
    // name of the field with their types.
    repeated FieldWithType fields = 1;
  }

  oneof Sum {
    Var var = 1;
    Con con = 2;
    Prim prim = 3; // FixMe: renamed
    Fun fun = 4;
    Forall forall = 5;
    Tuple tuple = 7;
  }

  reserved 6; // This was list.  Removed in favour of PrimType.LIST
  reserved 8; // This was contract_id. Removed in favour of PrimType.CONTRACT_ID
  reserved 9; // This was update. Removed in favour of PrimType.UPDATE
  reserved 10; // This was scenario. Removed in favor of PrimType.SCENARIO

}

// Primitive constructors
enum PrimCon {

  // Unit value '()'
  CON_UNIT = 0;

  // 'False' boolean value
  CON_FALSE = 1;

  // 'True' boolean value
  CON_TRUE = 2;
}

// Builtin functions
// Refer to DAML-LF major version 1 specification for types and behavior of those.
enum BuiltinFunction {
  ADD_DECIMAL = 0;
  SUB_DECIMAL = 1;
  MUL_DECIMAL = 2;
  DIV_DECIMAL = 3;
  ROUND_DECIMAL = 6;

  ADD_INT64 = 7;
  SUB_INT64 = 8;
  MUL_INT64 = 9;
  DIV_INT64 = 10;
  MOD_INT64 = 11;
  EXP_INT64 = 12;

  FOLDL = 20;
  FOLDR = 21;

  MAP_EMPTY = 96;
  MAP_INSERT = 97;
  MAP_LOOKUP = 98;
  MAP_DELETE = 99;
  MAP_TO_LIST = 100;
  MAP_SIZE = 101;

  EXPLODE_TEXT = 23;
  APPEND_TEXT = 24;

  ERROR = 25;

  LEQ_INT64 = 33;
  LEQ_DECIMAL = 34;
  LEQ_TEXT = 36;
  LEQ_TIMESTAMP = 37;
  LEQ_DATE = 67;
  LEQ_PARTY = 89; // *Available Since version 1.1*

  LESS_INT64 = 39;
  LESS_DECIMAL = 40;
  LESS_TEXT = 42;
  LESS_TIMESTAMP = 43;
  LESS_DATE = 68;
  LESS_PARTY = 90; // *Available Since version 1.1*

  GEQ_INT64 = 45;
  GEQ_DECIMAL = 46;
  GEQ_TEXT = 48;
  GEQ_TIMESTAMP = 49;
  GEQ_DATE = 69;
  GEQ_PARTY = 91; // *Available Since version 1.1*

  GREATER_INT64 = 51;
  GREATER_DECIMAL = 52;
  GREATER_TEXT = 54;
  GREATER_TIMESTAMP = 55;
  GREATER_DATE = 70;
  GREATER_PARTY = 92; // *Available Since version 1.1*

  TO_TEXT_INT64 = 57;
  TO_TEXT_DECIMAL = 58;
  TO_TEXT_TEXT = 60;
  TO_TEXT_TIMESTAMP = 61;
  TO_TEXT_DATE = 71;
  TO_QUOTED_TEXT_PARTY = 63; // legacy, remove in next major version
  TO_TEXT_PARTY = 94; // *Available Since version 1.2*
  FROM_TEXT_PARTY = 95; // *Available Since version 1.2*, was named FROM_TEXT_PARTY in 1.2, 1.3 and 1.4
  FROM_TEXT_INT64 = 103; // *Available Since version 1.5*
  FROM_TEXT_DECIMAL = 104; // *Available Since version 1.5*
  SHA256_TEXT = 93; // *Available Since version 1.2*

  DATE_TO_UNIX_DAYS = 72; // Date -> Int64
  UNIX_DAYS_TO_DATE = 73; // Int64 -> Date

  TIMESTAMP_TO_UNIX_MICROSECONDS = 74; // Timestamp -> Int64
  UNIX_MICROSECONDS_TO_TIMESTAMP = 75; // Int64 -> Timestamp

  INT64_TO_DECIMAL = 76;
  DECIMAL_TO_INT64 = 77;

  IMPLODE_TEXT = 78;

  EQUAL_INT64 = 79;
  EQUAL_DECIMAL = 80;
  EQUAL_TEXT = 81;
  EQUAL_TIMESTAMP = 82;
  EQUAL_DATE = 83;
  EQUAL_PARTY = 84;
  EQUAL_BOOL = 85;
  EQUAL_CONTRACT_ID = 86;
  EQUAL_LIST = 87;

  TRACE = 88;

  COERCE_CONTRACT_ID = 102;

  TEXT_FROM_CODE_POINTS = 105;  // : List Int64 -> Text   *Available since version 1.6*
  TEXT_TO_CODE_POINTS = 106; //: Text -> List Int64    *Available since version 1.6*
  // Next id is 107. 106 is TEXT_TO_CODE_POINTS.
}

// Builtin literals
// FixMe: Renamed
message PrimLit {
  oneof Sum {

    //  64-bit integer literal ('LitInt64')
    sint64 int64 = 1;

    // Decimal literal ('LitDecimal')
    //
    // Serialization of number in ``[-1E28, 1E28]``
    // with at most 10 digits of decimal precision.
    //
    // *Must be a string that matched
    //        `[+-]*[0-9]{0,28}(\.[0-9]{0,10})*`*
    //
    // It would fit in an int128, but sadly protobuf does not have
    // one. so, string it is. note that we can't store the whole and
    // decimal part in two numbers either, because 10^28 > 2^63.
    string decimal = 2;

    // Unicode string literal ('LitText')
    string text = 4;

    // UTC timestamp literal ('LitTimestamp')
    //
    // Microseconds since the UNIX epoch. can go backwards.
    //
    // *Must be in range 001-01-01T00:00:00Z to
    // 9999-12-31T23:59:59.999999Z

    // sfixed since the vast majority of values will be greater than
    // 2^28, since currently the number of microseconds since the
    // epoch is greater than that.
    sfixed64 timestamp = 5;

    // Party literal ('LitParty')
    // *Must be a PartyId string*
    string party = 7;

    // Date literal ('Date')
    // Serialization of the number of days since the unix epoch. can go backwards.
    //
    // *Must be in range '0001-01-01' to '9999-12-31'*
    int32 date = 8;
  }

  reserved 3; // This was char.
  reserved 6; // This was reltime;
}

// Source code locations
message Location {

  // 0-indexed start and end line and column numbers.
  message Range {
    int32 start_line = 1;
    int32 start_col = 2;
    int32 end_line = 3;
    int32 end_col = 4;
  }

  ModuleRef module = 1; // (*optional*), if missing the line is within the current module.
  Range range = 2;
}


// Expressions
message Expr {

  // Record construction ('ExpRecCon')
  message RecCon {

    // type of the record being constructed
    Type.Con tycon = 1;

    // Field names and the associated values.
    repeated FieldWithExpr fields = 2;
  }

  // Record projection (ExpRecProj)
  message RecProj {

    // type of the record being projected.
    Type.Con tycon = 1;

    // Name of the record field to be projected on.
    // *must be a valid Identifier*
    string field = 2;

    // projected expression
    Expr record = 3;
  }

  // Record update ('ExpRecUp')
  message RecUpd {

    // type of the record being updated
    Type.Con tycon = 1;

    // Name of the updated field.
    // *must be a valid identifier*
    string field = 2;

    // Actual record being updated
    Expr record = 3;

    // Value to wich the record is udpated
    Expr update = 4;
  }

  // Variant construction ('ExpVariantCon')
  message VariantCon {

    // type of the variant being constructed
    Type.Con tycon = 1;

    // name of the variant constructor
    // *Must be a valid identifier*
    string variant_con = 2;

    // Argument of the variant.
    Expr variant_arg = 3;
  }

   // Enum construction ('ExpEnumCon')
   // *Available since version 1.6*
   message EnumCon {

     // Name of the type constructor name
     TypeConName tycon = 1;

     // name of the enum constructor
     // *Must be a valid identifier*
     string enum_con = 2;
   }

  // Tuple Construction ('ExpTupleCon')
  message TupleCon {
    // Field names and their associated values.
    repeated FieldWithExpr fields = 1;
  }

  // Tuple Projection ('ExpTupleProj')
  message TupleProj {

    // Name of the field to be projected on.
    // *Must be a valid Identifier*
    string field = 1;

    // tuple to be projected.
    Expr tuple = 2;
  }

  // Tuple update ('ExpTuplUpdate')
  message TupleUpd {

    // Name of the updated field.
    // *must be a valid identifier*.
    string field = 1;

    // Actual tuple being updated.
    Expr tuple = 2;

    // Value to which the record is udpated.
    Expr update = 3;
  }


  // Application ('ExpApp')
  message App {

    // Function
    Expr fun = 1;

    // Arguments of the function.
    // *Must be non-empty*
    repeated Expr args = 2;
  }

  // Type application ('ExpTyApp')
  message TyApp {

    // Polymorphic expression
    Expr expr = 1;

    // Arguments of the function.
    // *Must be non-empty*
    repeated Type types = 2;
  }

  // Abstraction ('ExpAbs')
  message Abs {

    // Abstracted Variables with their kind
    // *Must be non-empty*
    repeated VarWithType param = 1;

    // Abstracted value
    Expr body  = 2;
  }

  message TyAbs {

    // Abstracted Variables with their type
    // *Must be non-empty*
    repeated TypeVarWithKind param = 1;

    // Abstracted value
    Expr body = 2;
  }

  // Empty list ('ExpNil')
  message Nil {

    // type of the list elements.
    Type type = 1;
  }

  // Non empty list
  message Cons {

    // type of the list elements.
    Type type = 1;

    // Front element of the list.
    // *Must be non-empty*
    repeated Expr front = 2;

    // tail of the list
    Expr tail = 3;
  }

  // (*Since version 1*)
  // Empty optional value
  message OptionalNone {

    // type of the element
    Type type = 1;
  }

  // (*Since version 1*)
  // Non empty optional value
  message OptionalSome {

    // type of the element
    Type type = 1;

    // contained value
    // FixMe: renamed to 'value'
    Expr body = 2;
  }

  // Location of the expression in the DAML code source.
  // Optional
  Location location = 25;

  oneof Sum {

    // Expression variable ('ExpVar')
    // *must be a valid identifier*
    string var = 1;

    // Defined value ('ExpVal')
    ValName val = 2;

    // Builtin function ('ExpBuiltin')
    BuiltinFunction builtin = 3;

    // Primitive constructor ('()', 'False' or 'True')
    PrimCon prim_con = 4;

    // Builtin literal ('ExpBuiltin')
    PrimLit prim_lit = 5;

    // Record construction ('ExpRecCon')
    RecCon rec_con = 6;

    // Record projection ('ExpRecProj')
    RecProj rec_proj = 7;

    // Record udpate ('ExpRecUpdate')
    RecUpd rec_upd = 22;

    // Variant construction ('ExpVariantCon')
    VariantCon variant_con = 8;

    // Enum construction ('ExpEnumCon')
    EnumCon enum_con = 28;  // *Available since version 1.6*

    // Tuple construction ('ExpTupleCon')
    TupleCon tuple_con = 9;

    // Tuple project ('ExpTupleProj')
    TupleProj tuple_proj = 10;

    // Tuple update ('ExpTupleUpdate')
    TupleUpd tuple_upd = 23;

    // Application ('ExpApp')
    App app = 11;

    // Type Application ('ExpTyApp')
    TyApp ty_app =  12;

    // Abstraction ('ExpAbs')
    Abs abs = 13;

    // Type Abstraction ('ExpTyAbs')
    TyAbs ty_abs = 14;

    // Pattern Matching ('ExpCase')
    Case case = 15;

    // Let block ('ExpLet')
    Block let = 16;

    // Empty List ('ExpNil')
    Nil nil = 17;

    // Non Empty list ('ExpCons')
    Cons cons = 18;

    // Update expression ('ExpUpdate')
    Update update = 20;

    // Scenario Expression ('ExpScenario')
    Scenario scenario = 21;

    // empty optional value ('ExpNone')
    // *Available since version 1.1*
    OptionalNone optional_none = 26;

    // non empty optional value ('ExpSome')
    // *Available since version 1.1*
    OptionalSome optional_some = 27;
  }

  reserved 19; // This was equals. Removed in favour of BuiltinFunction.EQUAL_*
  reserved 24; // This was equal_contract_id. Removed in favour of BuiltinFunction.EQUAL_CONTRACT_ID
}

// Case alternative
message CaseAlt {

  // Variant pattern
  message Variant {

    // name of the type constructor
    TypeConName con = 1;

    // name of the variant constructor
    // *Must be a valid identifier*
    string variant = 2;

    // name of the variant binder
    // *Must be a valid identifier*
    string binder = 3;
  }

  // Enum pattern
  // *Available since version 1.6*
  message Enum {

    // name of the type constructor
    TypeConName con = 1;

    // name of the variant constructor
    // *Must be a valid identifier*
    string constructor = 2;
  }

  // Non empty list pattern
  message Cons {
    // name of the binder for the head
    // *Must be a valid identifier*
    string var_head = 1;

    // name of the binder for the tail
    // *Must be a valid identifier*
    string var_tail = 2;
  }

  // Non empty option patterm
  // *Available since version 1.1*
  message OptionalSome {
    string var_body = 1;
  }

  oneof Sum {
    Unit default = 1;
    Variant variant = 2;
    PrimCon prim_con = 3;
    Unit nil = 4;
    Cons cons = 5;
    Unit optional_none = 7; // * Available since version 1.1*
    OptionalSome optional_some = 8; // * Available since version 1.1*
    Enum enum = 9; // * Available since version 1.6*
  }

  Expr body = 6;
}

message Case {
  Expr scrut = 1;
  repeated CaseAlt alts = 2;
}

// A block of bindings and an expression.
// Encodes a sequence of binds in e.g. a let or update block.
message Block {
  // *Must be non-empty*
  // Bindings
  repeated Binding bindings = 1;
  Expr body = 2;
}

// A Pure statement either scenario or update
message Pure {
  Type type = 1;
  Expr expr = 2;
}

message Update {

  // Create Update
  message Create {
    // Template type
    TypeConName template = 1;
    // Template argument
    Expr expr = 2;
  }

  // Exercise Update
  message Exercise {
    // Template type
    TypeConName template = 1;
    // name of the exercised template choice
    string choice = 2;
    // contract id
    Expr cid = 3;
    // actors
    // *optional since version 1.5*
    Expr actor = 4;
    // argument
    Expr arg = 5;
  }

  // Fetch Update
  message Fetch {
    // Template type
    TypeConName template = 1;
    // contract id
    Expr cid = 2;
    reserved 3; // was actor, we thought we'd need this, but we don't
  }

  // Embeded Exression Update
  message EmbedExpr {
    // Expression type
    Type type = 1;
    // Expression body
    Expr body = 2;
  }

  // Retrieve by key Update
  // *Available since version 1.2*
  message RetrieveByKey {
    TypeConName template = 1;
    Expr key = 2;
  }

  oneof Sum {
    Pure pure = 1;
    Block block = 2;
    Create create = 3;
    Exercise exercise = 4;
    Fetch fetch = 5;
    Unit get_time = 6;
    RetrieveByKey lookup_by_key = 8; //*Available since version 1.2*
    RetrieveByKey fetch_by_key = 9; //*Available since version 1.2*
    // see similar constructor in `Scenario` on why this is useful.
    EmbedExpr embed_expr = 7;
  }
}

// Scenario actions
message Scenario {

  message Commit {
    // committing party
    Expr party = 1;
    //
    Expr expr = 2;
    // type of result
    Type ret_type = 3;
  }

  message EmbedExpr {
    Type type = 1;
    Expr body = 2;
  }

  oneof Sum {
    Pure pure = 1;
    Block block = 2;
    Commit commit = 3;
    Commit mustFailAt = 4;
    Expr pass = 5;
    Unit get_time = 6;
    Expr get_party = 7;
    // embed an expression of type Scenario. note that this construct is useful
    // to explicitly mark the start of scenario execution, which is useful in
    // top level definitions. for example if we hav
    //
    // def test : Scenario Unit = if <blah> then <this> else <that>
    //
    // this is not a value, since it's headed with an `if`, but we can turn
    // it into a value by wrapping the `if` with this constructor. in that
    // case, the `if` will be executed every time the scenario runs --
    // as expected.
    EmbedExpr embed_expr = 8;
  }
}

// Template choice definition.
message TemplateChoice {

  // *Must be a valid identifier*
  string name = 1;

  // Choice type
  bool consuming = 2;

  // The controllers of the choice. They have type `List Party` and the
  // template parameter in scope, but not the choice parameter. All of these
  // controllers need to authorize the exercising of this choice (aka
  // conjunctive choice controllers).
  Expr controllers = 3;

  // Name to which the choice argument is bound and its type.
  VarWithType arg_binder = 4;

  // Return type of the choice.
  Type ret_type = 5;

  // Follow-up update of the choice. It has type `Update <ret_type>` and both
  // the template parameter and the choice parameter in scope.
  Expr update = 6;

  // Name to bind the ContractId of the contract this choice is exercised on to.
  string self_binder = 7;

  Location location = 8;
}

// we restrict key expressions to records of projections, much like SQL
message KeyExpr {
    message Projection {
        Type.Con tycon = 1; // Always fully applied
        string field = 2;
    }

    // note that the projection is always referring to the template parameter.
    message Projections {
        repeated Projection projections = 2;
    }

    message RecordField {
        string field = 1;
        KeyExpr expr = 2;
    }

    message Record {
        Type.Con tycon = 1; // Always fully applied
        repeated RecordField fields = 2;
    }

    oneof Sum {
        Projections projections = 1;
        Record record = 2;
    }
}

// Contract template definition
message DefTemplate {

  message DefKey {
      Type type = 1;
      // NOTE(MH): The first version of contract keys had syntactic
      // restrictions that key expression had to be "simple". We lifted these
      // restrictions later and allowed arbitrarily complext key expressions.
      oneof key_expr {
          KeyExpr key = 2;
          Expr complex_key = 4;
      }
      Expr maintainers = 3; // a function from the key type to [Party]
  }

    // The type constructor for the template, acting as both
  // the name of the template and the type of the template argument.
  DottedName tycon = 1;

  // Name to which the template argument is bound.
  string param = 2;

  // NOTE(MH): The new runtime authorization check for DAML 1.0 does not rely
  // on the stakeholder signatures produced by the obligables computation
  // anymore but uses the interpreter to compute the signatories and
  // stakeholders of contract instances.
  // REMOVED: TemplateStakeholders stakeholders = 3;
  reserved 3;

  // Pre-condition that the template argument must satisfy.
  // When present, it has type `Bool` and the template parameter in scope.
  // *Optional*, interpreted as 'True' if undefined
  Expr precond = 4;

  // The signatories of the contract. They have type `List Party` and the
  // template parameter in scope.
  Expr signatories = 5;

  // The agreement text associated with the contract. It has type `Text` and
  // the template parameter in scope.
  Expr agreement = 6;

  // The choices available in the resulting contract.
  repeated TemplateChoice choices = 7;

  // The observers of the contract. They have type `List Party` and the
  // template parameter in scope.
  Expr observers = 8;

  Location location = 9;

  // They key definition for the template, if present
  DefKey key = 10; // optional // *Available since version 1.3*
}

// Data type definition
message DefDataType {
  message Fields {
    repeated FieldWithType fields = 1;
  }

  // *Available since version 1.6*
  message EnumConstructors {
    repeated string constructors = 1;
  }

  // name of the defined data type
  DottedName name = 1;

  // type parameters
  // *Must be empty if enum field is set*
  repeated TypeVarWithKind params = 2;

  oneof DataCons {
    Fields record = 3; // Records without fields are explicitly allowed.
    Fields variant = 4; // Variants without constructors are explicitly allowed.
    EnumConstructors enum = 7; // *Available since version 1.6*
  }

  // If true, this data type preserves serializability in the sense that when
  // all parameters are instantiated with serializable types (of kind '*'),
  // then the resulting type is serializable as well.
  // This flag is used to simplify package validation by not requiring an
  // inference but only a check. Such a check must validate that this flag is
  // set correctly and that template and choice argument and result types
  // have this flag set to true.
  bool serializable = 5;

  Location location = 6;
}

// Value definition
message DefValue {
  // The reason why we have this type instead of just flattening name
  // and type in DefValue is that it was VarWithType before, and we
  // want to be binary-compatible with it.
  message NameWithType {

    // Name of the value
    // *each element of name must be a valid identifier*
    repeated string name = 1;

    // Type of the value
    Type type = 2;
  }

  NameWithType name_with_type = 1;

  Expr expr = 2;

  // If true, the value must not contain any party literals and not reference
  // values which contain party literals.
  // This flag is used to simplify package validation by not requiring an
  // inference but only a check. Such a check must validate that this flag is
  // set correctly and that templates do not reference values which have this
  // flag set to false.
  bool no_party_literals = 3;

  bool is_test = 4;

  Location location = 5;
}

message FeatureFlags {
  bool forbidPartyLiterals = 1;
  bool dontDivulgeContractIdsInCreateArguments = 2;
  bool dontDiscloseNonConsumingChoicesToObservers = 3;
}

message Module {
  DottedName name = 1;
  // repeated Definition definitions = 2; // Removed in favour of data_types, values and templates.
  reserved 2;
  // repeated string scenario_tests = 3; // Removed in favour of DefValue.is_test.
  reserved 3;
  FeatureFlags flags = 4;
  repeated DefDataType data_types = 5;
  repeated DefValue values = 6;
  repeated DefTemplate templates = 7;
}

message Package {
  repeated Module modules = 1;
<<<<<<< HEAD
  repeated string interned_package_ids = 2; /* Available since version 1.dev */
  repeated DottedName interned_module_names = 3; /* Available since version 1.dev */
=======
  repeated string interned_package_ids = 2; /* Available since version 1.6 */
>>>>>>> 5aa3cba9
}<|MERGE_RESOLUTION|>--- conflicted
+++ resolved
@@ -1147,10 +1147,6 @@
 
 message Package {
   repeated Module modules = 1;
-<<<<<<< HEAD
-  repeated string interned_package_ids = 2; /* Available since version 1.dev */
+  repeated string interned_package_ids = 2; /* Available since version 1.6 */
   repeated DottedName interned_module_names = 3; /* Available since version 1.dev */
-=======
-  repeated string interned_package_ids = 2; /* Available since version 1.6 */
->>>>>>> 5aa3cba9
 }